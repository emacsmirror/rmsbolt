--- conflicted
+++ resolved
@@ -12,15 +12,9 @@
 - Much more flexible and powerful:
   - Supports disassembly to bytecode as well as assembly.
   - Supports many languages that godbolt does not support, such as python,
-<<<<<<< HEAD
-    common lisp, ocaml, and java.
+    common lisp, ocaml, java, and pony.
 - No more sending your code to any server.
 - Much faster turnaround time from writing code to seeing and interacting with disassembly.
-=======
-    common lisp, ocaml, java, and pony.
-- No more sending your code to any server
-- Much faster turnaround time from writing code to seeing and interacting with disassembly
->>>>>>> 47e9fa1f
 - 100% usable without the mouse.
 - Runs entirely without node, npm, or js:
   - No required dependencies other than Emacs 25 and your compiler ~:)~
